--- conflicted
+++ resolved
@@ -1,10 +1,6 @@
 {
 	"name": "@lucia-auth/oauth",
-<<<<<<< HEAD
 	"version": "0.1.4",
-=======
-	"version": "0.1.3",
->>>>>>> a559489d
 	"description": "OAuth integration for Lucia",
 	"main": "index.js",
 	"types": "index.d.ts",
